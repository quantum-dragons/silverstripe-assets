language: php

sudo: false

env:
  global:
    - COMPOSER_ROOT_VERSION=1.3.x-dev
    - CORE_RELEASE=master

matrix:
  fast_finish: true
  include:
    - php: 5.6
      env: DB=MYSQL PHPUNIT_TEST=1
    - php: 7.0
      env: DB=MYSQL PHPUNIT_TEST=1
    - php: 7.1
      env: DB=MYSQL PHPUNIT_TEST=1
    - php: 7.2
      env: DB=MYSQL PHPUNIT_COVERAGE_TEST=1 PHPCS_TEST=1
    - php: 7.2
      env: DB=MYSQL PHPUNIT_TEST=1 PDO=1
    - php: 7.3
      env: DB=MYSQL PHPUNIT_TEST=1
    - php: 7.3
      env: DB=PGSQL PHPUNIT_TEST=1

before_script:
# Init PHP
  - printf "\n" | pecl install imagick
  - composer self-update || true
  - phpenv rehash
  - phpenv config-rm xdebug.ini
  - export PATH=~/.config/composer/vendor/bin:$PATH
  - echo 'memory_limit = 2G' >> ~/.phpenv/versions/$(phpenv version-name)/etc/conf.d/travis.ini

# Install composer dependencies
  - composer validate
  - composer install --prefer-dist
<<<<<<< HEAD
  - composer require --prefer-dist --no-update silverstripe/recipe-core:4.3.x-dev silverstripe/versioned:1.3.x-dev
=======
  - composer require --prefer-dist --no-update silverstripe/recipe-core:4.2.x-dev silverstripe/versioned:1.2.x-dev
  - if [[ $DB == PGSQL ]]; then composer require --no-update silverstripe/postgresql:2.2.x-dev; fi
>>>>>>> b57fe01f
  - composer update --prefer-dist
  - if [[ $PHPCS_TEST ]]; then composer global require squizlabs/php_codesniffer:^3 --prefer-dist --no-interaction --no-progress --no-suggest -o; fi

script:
  - if [[ $PHPUNIT_TEST ]]; then vendor/bin/phpunit; fi
  - if [[ $PHPCS_TEST ]]; then composer run-script lint; fi
  - if [[ $PHPUNIT_COVERAGE_TEST ]]; then phpdbg -qrr vendor/bin/phpunit --coverage-clover=coverage.xml; fi

after_success:
  - if [[ $PHPUNIT_COVERAGE_TEST ]]; then bash <(curl -s https://codecov.io/bash) -f coverage.xml; fi<|MERGE_RESOLUTION|>--- conflicted
+++ resolved
@@ -37,12 +37,8 @@
 # Install composer dependencies
   - composer validate
   - composer install --prefer-dist
-<<<<<<< HEAD
   - composer require --prefer-dist --no-update silverstripe/recipe-core:4.3.x-dev silverstripe/versioned:1.3.x-dev
-=======
-  - composer require --prefer-dist --no-update silverstripe/recipe-core:4.2.x-dev silverstripe/versioned:1.2.x-dev
   - if [[ $DB == PGSQL ]]; then composer require --no-update silverstripe/postgresql:2.2.x-dev; fi
->>>>>>> b57fe01f
   - composer update --prefer-dist
   - if [[ $PHPCS_TEST ]]; then composer global require squizlabs/php_codesniffer:^3 --prefer-dist --no-interaction --no-progress --no-suggest -o; fi
 
